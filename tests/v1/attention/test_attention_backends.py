# SPDX-License-Identifier: Apache-2.0
# SPDX-FileCopyrightText: Copyright contributors to the vLLM project
"""Tests for v1 attention backends without GPUModelRunner dependency."""

from functools import partial

import pytest
import torch
from torch.nn.attention.flex_attention import create_block_mask, flex_attention

from tests.v1.attention.utils import (
    BatchSpec,
    create_common_attn_metadata,
    create_standard_kv_cache_spec,
    create_vllm_config,
    try_get_attention_backend,
)
from vllm.attention.backends.registry import _Backend
from vllm.config import ModelConfig
from vllm.platforms import current_platform
from vllm.utils import STR_DTYPE_TO_TORCH_DTYPE, cdiv, is_torch_equal_or_newer
from vllm.v1.attention.backends.utils import (
    CommonAttentionMetadata,
    set_kv_cache_layout,
)
from vllm.v1.kv_cache_interface import FullAttentionSpec

BACKENDS_TO_TEST = [
    _Backend.FLASH_ATTN,
    _Backend.FLASHINFER,
    _Backend.FLEX_ATTENTION,
    _Backend.TRITON_ATTN,
    _Backend.TREE_ATTN,
    "FLEX_ATTENTION_SLOW",
]

# Remove flashinfer from the list if it's not available
try:
    import flashinfer  # noqa: F401
except ImportError:
    BACKENDS_TO_TEST.remove(_Backend.FLASHINFER)


def _convert_dtype_to_torch(dtype):
    """Convert ModelDType to torch.dtype."""
    if isinstance(dtype, str):
        if dtype == "auto":
            return torch.float16  # Default dtype for testing
        elif dtype in STR_DTYPE_TO_TORCH_DTYPE:
            return STR_DTYPE_TO_TORCH_DTYPE[dtype]
        else:
            raise ValueError(f"Unknown dtype: {dtype}")
    elif isinstance(dtype, torch.dtype):
        return dtype
    else:
        raise ValueError(f"Unknown dtype: {dtype}")


# Define common batch configurations
BATCH_SPECS = {
<<<<<<< HEAD
    "small_decode":
    BatchSpec(seq_lens=[32, 40], query_lens=[1, 1]),
    "small_prefill":
    BatchSpec(seq_lens=[32, 40], query_lens=[8, 8]),
    "mixed_small":
    BatchSpec(seq_lens=[32, 40, 48, 56], query_lens=[1, 1, 5, 5]),
    "medium_decode":
    BatchSpec(seq_lens=[128, 256, 512, 1024, 128, 256, 512, 1024],
              query_lens=[1, 1, 1, 1, 1, 1, 1, 1]),
    "medium_prefill":
    BatchSpec(seq_lens=[256, 512, 1024, 2048], query_lens=[16, 16, 16, 16]),
    "mixed_medium":
    BatchSpec(seq_lens=[512, 1024, 2048, 512, 1024, 2048],
              query_lens=[1, 1, 1, 7, 7, 7]),
    "large_decode":
    BatchSpec(seq_lens=[2048] * 32, query_lens=[1] * 32),
    "large_prefill":
    BatchSpec(seq_lens=[4096] * 8, query_lens=[32] * 8),
    "mixed_large":
    BatchSpec(seq_lens=[1024, 2048, 4096, 1024, 2048, 4096],
              query_lens=[1, 1, 1, 32, 32, 32]),
    "single_decode":
    BatchSpec(seq_lens=[1024], query_lens=[1]),
    "single_prefill":
    BatchSpec(seq_lens=[1024], query_lens=[64]),
=======
    "small_decode": BatchSpec(seq_lens=[32, 40], query_lens=[1, 1]),
    "small_prefill": BatchSpec(seq_lens=[32, 40], query_lens=[8, 8]),
    "mixed_small": BatchSpec(seq_lens=[32, 40, 48, 56], query_lens=[1, 1, 5, 5]),
    "medium_decode": BatchSpec(
        seq_lens=[128, 256, 512, 1024, 128, 256, 512, 1024],
        query_lens=[1, 1, 1, 1, 1, 1, 1, 1],
    ),
    "medium_prefill": BatchSpec(
        seq_lens=[256, 512, 1024, 2048], query_lens=[16, 16, 16, 16]
    ),
    "mixed_medium": BatchSpec(
        seq_lens=[512, 1024, 2048, 512, 1024, 2048], query_lens=[1, 1, 1, 7, 7, 7]
    ),
    "large_decode": BatchSpec(seq_lens=[2048] * 32, query_lens=[1] * 32),
    "large_prefill": BatchSpec(seq_lens=[4096] * 8, query_lens=[32] * 8),
    "single_decode": BatchSpec(seq_lens=[1024], query_lens=[1]),
    "single_prefill": BatchSpec(seq_lens=[1024], query_lens=[64]),
>>>>>>> 7c572544
}


def create_and_prepopulate_kv_cache(
    k_contexts: list[torch.Tensor],
    v_contexts: list[torch.Tensor],
    block_size: int,
    num_kv_heads: int,
    head_size: int,
    dtype: torch.dtype,
    device: torch.device,
    num_blocks: int,
    common_attn_metadata: CommonAttentionMetadata,
    randomize_blocks: bool = True,
) -> torch.Tensor:
    """Create and prepopulate a KV cache with context data.

    Args:
        k_contexts: List of key context tensors for each sequence
        v_contexts: List of value context tensors for each sequence
        seq_lens: List of sequence lengths
        block_size: Size of each block
        num_kv_heads: Number of KV heads
        head_size: Size of each head
        dtype: Data type for the cache
        device: Device to create the cache on
        num_blocks: Total number of blocks in the cache
        block_table: Block table tensor to populate
        randomize_blocks: Whether to randomly permute blocks
                          or use sequential order

    Returns:
        Tuple of (kv_cache, updated_block_table)
    """
    batch_size = len(k_contexts)
    seq_lens = common_attn_metadata.seq_lens_cpu
    query_lens = (
        common_attn_metadata.query_start_loc_cpu[1:]
        - common_attn_metadata.query_start_loc_cpu[:-1]
    )
    context_lens = common_attn_metadata.num_computed_tokens_cpu
    block_table = common_attn_metadata.block_table_tensor
    slot_mapping = common_attn_metadata.slot_mapping

    # Create KV cache
    kv_cache = torch.empty(
        2, num_blocks, block_size, num_kv_heads, head_size, dtype=dtype, device=device
    )
    kv_cache_flat = kv_cache.view(2, -1, num_kv_heads, head_size)

    # Populate the cache with the context tokens
    # Start from block_id=1 since block_id=0 is considered the null block
    start_block_idx = 1
    for i in range(batch_size):
        k_context, v_context = k_contexts[i], v_contexts[i]
        start = start_block_idx * block_size
        end = start + k_context.shape[0]
        kv_cache_flat[0, start:end, ...] = k_context
        kv_cache_flat[1, start:end, ...] = v_context

        # Stay block aligned and allocate enough blocks for the new tokens
        start_block_idx += cdiv(int(seq_lens[i]), block_size)

    blocks_end = start_block_idx

    # Permute the context blocks (excluding block 0 which is null)
    if randomize_blocks:
        # Random permutation starting from block 1
        perm = torch.randperm(blocks_end - 1) + 1
    else:
        # Sequential order starting from block 1
        perm = torch.arange(1, blocks_end)

    inv_perm = torch.zeros(blocks_end, dtype=torch.long, device=device)
    # Add 1 to account for starting from block 1
    inv_perm[1:] = torch.argsort(perm) + 1
    kv_cache[:, 1:blocks_end, ...] = kv_cache[:, perm, ...]

    # Construct the right block table
    # Start from block_id=1 since block_id=0 is considered the null block
    start_block_idx = 1
    for i in range(batch_size):
        num_blocks_for_seq = cdiv(int(seq_lens[i]), block_size)
        start = start_block_idx
        end = start + num_blocks_for_seq
        block_table[i, :num_blocks_for_seq] = inv_perm[start:end]
        start_block_idx += num_blocks_for_seq

        # Create a realistic slot mapping that corresponds to the block table
    for i in range(batch_size):
        token_offsets = torch.arange(int(query_lens[i])) + int(context_lens[i])
        block_indices = token_offsets // block_size
        token_inter_block_offsets = token_offsets % block_size
        start = common_attn_metadata.query_start_loc_cpu[i]
        end = common_attn_metadata.query_start_loc_cpu[i + 1]
        slot_mapping[start:end] = block_table[
            i, block_indices
        ] * block_size + token_inter_block_offsets.to(device)

    return kv_cache


class MockAttentionLayer:
    """A mock attention layer for testing."""

    def __init__(self, device: torch.device):
        self._q_scale = torch.tensor(1.0, device=device)
        self._k_scale = torch.tensor(1.0, device=device)
        self._v_scale = torch.tensor(1.0, device=device)
        # Add float versions for flashinfer
        self._q_scale_float = 1.0
        self._k_scale_float = 1.0
        self._v_scale_float = 1.0


def run_attention_backend(
    backend: _Backend,
    kv_cache_spec: FullAttentionSpec,
    layer_names: list[str],
    vllm_config,
    device: torch.device,
    common_attn_metadata: CommonAttentionMetadata,
    query: torch.Tensor,
    key: torch.Tensor,
    value: torch.Tensor,
    kv_cache: torch.Tensor,
    sliding_window: int | None = None,
) -> torch.Tensor:
    """Run attention computation using the specified backend's AttentionImpl."""

    # Handle special case for FLEX_ATTENTION_SLOW
    actual_backend = backend

    use_direct_block_mask = is_torch_equal_or_newer("2.9.0.dev0")
    if backend == "FLEX_ATTENTION_SLOW":
        actual_backend = _Backend.FLEX_ATTENTION
        use_direct_block_mask = False

    builder_cls, impl_cls = try_get_attention_backend(actual_backend)

    # Mock flashinfer's get_per_layer_parameters if needed
    if actual_backend == _Backend.FLASHINFER:
        import unittest.mock

        from vllm.v1.attention.backends.utils import PerLayerParameters

        def mock_get_per_layer_parameters(vllm_config, layer_names, impl_cls):
            # Return mock parameters for a single layer
            head_size = vllm_config.model_config.get_head_size()
            return {
                layer_name: PerLayerParameters(
                    window_left=-1,  # No sliding window
                    logits_soft_cap=0.0,  # No soft cap
                    sm_scale=1.0 / (head_size**0.5),  # Standard scale
                )
                for layer_name in layer_names
            }

        with unittest.mock.patch(
            "vllm.v1.attention.backends.flashinfer.get_per_layer_parameters",
            mock_get_per_layer_parameters,
        ):
            builder = builder_cls(kv_cache_spec, layer_names, vllm_config, device)
            attn_metadata = builder.build(
                common_prefix_len=0,
                common_attn_metadata=common_attn_metadata,
            )
    else:
        # Build metadata
        builder = builder_cls(kv_cache_spec, layer_names, vllm_config, device)
        if actual_backend == _Backend.FLEX_ATTENTION:
            builder.direct_build = use_direct_block_mask
        attn_metadata = builder.build(
            common_prefix_len=0,
            common_attn_metadata=common_attn_metadata,
        )

    # Instantiate implementation
    num_heads = vllm_config.model_config.get_num_attention_heads(
        vllm_config.parallel_config
    )
    num_kv_heads = vllm_config.model_config.get_num_kv_heads(
        vllm_config.parallel_config
    )
    head_size = vllm_config.model_config.get_head_size()
    scale = 1.0 / (head_size**0.5)
    impl = impl_cls(
        num_heads=num_heads,
        head_size=head_size,
        scale=scale,
        num_kv_heads=num_kv_heads,
        alibi_slopes=None,
        sliding_window=sliding_window,
        kv_cache_dtype="auto",
    )

    # Create mock layer and output buffer
    mock_layer = MockAttentionLayer(device)
    output = torch.empty_like(query)

    # Run forward pass
    # NOTE: The query, key, and value are already shaped correctly
    # in the calling test function.
    output = impl.forward(
        mock_layer, query, key, value, kv_cache, attn_metadata, output=output
    )

    return output


def _test_backend_correctness(
    batch_spec: BatchSpec,
    model: str,
    backend_to_test: list[_Backend | str],
    mask_mod,
    *,
    block_size: int = 16,
    atol: float = 1e-2,
    rtol: float = 1e-2,
):
    """
    Test that all backends produce similar outputs to a reference implementation
    using torch.nn.functional.scaled_dot_product_attention.

    This test works by:
    1. Generating a batch of sequences with specified context and query lengths.
    2. Computing a ground-truth attention output using torch.sdpa on
       contiguous Q, K, and V tensors.
    3. Simulating vLLM's paged KV cache: It takes the context portion of the
       K/V tensors and manually places them into a paged buffer according to
       the test's (randomly generated) block table.
    4. Running each vLLM attention backend with the new queries and the
       simulated paged KV cache.
    5. Comparing the vLLM backend's output to the ground-truth SDPA output.
    """
    current_platform.seed_everything(42)
    vllm_config = create_vllm_config(
        model_name=model,
        max_model_len=max(batch_spec.seq_lens),
        block_size=block_size,
        num_gpu_blocks=8192,
    )
    device = torch.device("cuda:0")

    kv_cache_spec = create_standard_kv_cache_spec(vllm_config)

    # 1. Setup
    batch_size = batch_spec.batch_size
    seq_lens = batch_spec.seq_lens
    query_lens = batch_spec.query_lens
    num_q_heads = vllm_config.model_config.get_num_attention_heads(
        vllm_config.parallel_config
    )
    num_kv_heads = vllm_config.model_config.get_num_kv_heads(
        vllm_config.parallel_config
    )
    head_size = vllm_config.model_config.get_head_size()
    sliding_window = vllm_config.model_config.get_sliding_window()
    dtype = _convert_dtype_to_torch(vllm_config.model_config.dtype)
    block_size = vllm_config.cache_config.block_size
    scale = 1.0 / (head_size**0.5)

    # 2. Generate data and compute SDPA reference output
    all_q_vllm, all_k_vllm, all_v_vllm = [], [], []
    all_sdpa_outputs = []
    k_contexts, v_contexts = [], []

    for i in range(batch_size):
        s_len = seq_lens[i]
        q_len = query_lens[i]
        context_len = s_len - q_len

        # Generate Q, K, V for the whole sequence to be used in SDPA
        q = torch.randn(q_len, num_q_heads, head_size, dtype=dtype, device=device)
        k_full = torch.randn(s_len, num_kv_heads, head_size, dtype=dtype, device=device)
        v_full = torch.randn(s_len, num_kv_heads, head_size, dtype=dtype, device=device)

        # SDPA expects (N, H, L, D), so unsqueeze batch and permute
        q_sdpa_in = q.unsqueeze(0).transpose(1, 2)
        k_sdpa_in = k_full.unsqueeze(0).transpose(1, 2)
        v_sdpa_in = v_full.unsqueeze(0).transpose(1, 2)

        if num_q_heads != num_kv_heads:
            assert num_q_heads % num_kv_heads == 0, (
                f"num_q_heads ({num_q_heads}) must be divisible by "
                f"num_kv_heads ({num_kv_heads})"
            )
            repeats = num_q_heads // num_kv_heads
            k_sdpa_in = k_sdpa_in.repeat_interleave(repeats, dim=1)
            v_sdpa_in = v_sdpa_in.repeat_interleave(repeats, dim=1)

        # Create causal mask: query token i attends to positions 0 to
        #  (context_len + i)
        kv_len = s_len

        final_mask_mod = partial(mask_mod, context_len=context_len)
        block_mask = create_block_mask(
            final_mask_mod, B=None, H=None, Q_LEN=q_len, KV_LEN=kv_len, device=device
        )
        sdpa_out_i = flex_attention(
            q_sdpa_in,
            k_sdpa_in,
            v_sdpa_in,
            block_mask=block_mask,
            scale=scale,
            enable_gqa=True,
        )

        all_sdpa_outputs.append(sdpa_out_i.transpose(1, 2).squeeze(0))

        # Inputs for vLLM backends are just the new tokens
        all_q_vllm.append(q)
        all_k_vllm.append(k_full[context_len:])
        all_v_vllm.append(v_full[context_len:])

        # Contextual K/V data used to populate the paged cache
        k_contexts.append(k_full[:context_len])
        v_contexts.append(v_full[:context_len])

    query_vllm = torch.cat(all_q_vllm, dim=0)
    key_vllm = torch.cat(all_k_vllm, dim=0)
    value_vllm = torch.cat(all_v_vllm, dim=0)
    sdpa_output = torch.cat(all_sdpa_outputs, dim=0)

    common_attn_metadata = create_common_attn_metadata(
        batch_spec, vllm_config.cache_config.block_size, device
    )

    # 3. Simulate Paged KV Cache and a realistic slot_mapping
    kv_cache = create_and_prepopulate_kv_cache(
        k_contexts=k_contexts,
        v_contexts=v_contexts,
        block_size=block_size,
        num_kv_heads=num_kv_heads,
        head_size=head_size,
        dtype=dtype,
        device=device,
        num_blocks=vllm_config.cache_config.num_gpu_blocks or 1000,
        common_attn_metadata=common_attn_metadata,
        randomize_blocks=True,
    )

    # 4. Run vLLM backends and compare
    # Note: flex_attention has known Triton kernel compatibility issues
    # with test infrastructures
    for backend_name in backend_to_test:
        # FlashAttentionm + FlexAttention:
        #   [2, num_blocks, block_size, num_kv_heads, head_size]
        # FlashInfer + Triton:
        #   [num_blocks, 2, block_size, num_kv_heads, head_size]
        # Select the appropriate KV cache format for each backend
        kv_cache_for_backend = kv_cache
        if backend_name in (_Backend.FLASHINFER, _Backend.TRITON_ATTN):
            kv_cache_for_backend = kv_cache.transpose(0, 1)

        if backend_name == _Backend.FLASHINFER:
            # For FlashInfer default to HND layout and
            kv_cache_for_backend = (
                kv_cache_for_backend.transpose(2, 3).contiguous().transpose(2, 3)
            )
            set_kv_cache_layout("HND")

        backend_output = run_attention_backend(
            backend_name,
            kv_cache_spec,
            ["placeholder"],
            vllm_config,
            device,
            common_attn_metadata,
            query_vllm,
            key_vllm,
            value_vllm,
            kv_cache_for_backend,
            sliding_window=sliding_window,
        )

        # Check shape and dtype consistency
        assert backend_output.shape == sdpa_output.shape, (
            f"[{backend_name}] shape {backend_output.shape} != "
            f"SDPA shape {sdpa_output.shape}"
        )
        assert backend_output.dtype == sdpa_output.dtype, (
            f"[{backend_name}] dtype {backend_output.dtype} != "
            f"SDPA dtype {sdpa_output.dtype}"
        )

        assert torch.isfinite(backend_output).all(), (
            f"[{backend_name}] produced non-finite values"
        )

        # Check numerical similarity
        def error_msg(msg: str, backend_name: str):
            return f"[{backend_name}] output differs from SDPA baseline. {msg}"

        torch.testing.assert_close(
            backend_output,
            sdpa_output,
            rtol=rtol,
            atol=atol,
            msg=partial(error_msg, backend_name=backend_name),
        )


@pytest.mark.parametrize(
    "batch_spec_name",
    [
        "small_decode",
        "small_prefill",
        "mixed_small",
        "medium_decode",
        "medium_prefill",
        "mixed_medium",
        "large_decode",
        "large_prefill",
        "single_decode",
        "single_prefill",
    ],
)
@pytest.mark.parametrize("model", ["meta-llama/Meta-Llama-3-8B"])
def test_causal_backend_correctness(batch_spec_name: str, model: str):
    """Test backend's correctness with causal attention."""

    def causal_mask_mod(
        b: torch.Tensor,
        h: torch.Tensor,
        q_idx: torch.Tensor,
        kv_idx: torch.Tensor,
        *,
        context_len: int,
    ):
        return (q_idx + context_len) >= kv_idx

    batch_spec = BATCH_SPECS[batch_spec_name]
    LARGE_BLOCK_BACKENDS = (
        [_Backend.FLEX_ATTENTION] if is_torch_equal_or_newer("2.9.0.dev0") else []
    )
    SMALL_BLOCK_BACKENDS = [
        x for x in BACKENDS_TO_TEST if x not in LARGE_BLOCK_BACKENDS
    ]
    _test_backend_correctness(batch_spec, model, SMALL_BLOCK_BACKENDS, causal_mask_mod)

    # Fast FlexAttention needs to run with block_size=128
    if LARGE_BLOCK_BACKENDS:
        _test_backend_correctness(
            batch_spec, model, LARGE_BLOCK_BACKENDS, causal_mask_mod, block_size=128
        )


SLIDING_WINDOW_BACKENDS_TO_TEST = [
    _Backend.FLASH_ATTN,
    _Backend.FLEX_ATTENTION,
    _Backend.TRITON_ATTN,
    "FLEX_ATTENTION_SLOW",
]


<<<<<<< HEAD
@pytest.mark.parametrize("batch_spec_name", [
    "small_decode", "small_prefill", "mixed_medium", "large_decode",
    "large_prefill", "mixed_large"
])
=======
@pytest.mark.parametrize(
    "batch_spec_name",
    ["small_decode", "small_prefill", "mixed_medium", "large_decode", "large_prefill"],
)
>>>>>>> 7c572544
@pytest.mark.parametrize("model", ["microsoft/Phi-tiny-MoE-instruct"])
def test_sliding_window_backend_correctness(batch_spec_name: str, model: str):
    """Test backend's correctness with sliding window attention."""

    def sliding_window_mask_mod(
        b: torch.Tensor,
        h: torch.Tensor,
        q_idx: torch.Tensor,
        kv_idx: torch.Tensor,
        *,
        context_len: int,
        sliding_window: int,
    ):
        causal_mask = q_idx + context_len >= kv_idx
        window_mask = q_idx + context_len - kv_idx < sliding_window
        return causal_mask & window_mask

    batch_spec = BATCH_SPECS[batch_spec_name]
    model_config = ModelConfig(model=model, max_model_len=max(batch_spec.seq_lens))
    sliding_window = model_config.get_sliding_window()
    sliding_window_mask_mod_fn = partial(
        sliding_window_mask_mod, sliding_window=sliding_window
    )

    LARGE_BLOCK_BACKENDS = (
        [_Backend.FLEX_ATTENTION] if is_torch_equal_or_newer("2.9.0.dev0") else []
    )
    SMALL_BLOCK_BACKENDS = [
        x for x in SLIDING_WINDOW_BACKENDS_TO_TEST if x not in LARGE_BLOCK_BACKENDS
    ]
    _test_backend_correctness(
        batch_spec, model, SMALL_BLOCK_BACKENDS, sliding_window_mask_mod_fn
    )

    # Fast FlexAttention needs to run with block_size=128
    if LARGE_BLOCK_BACKENDS:
        _test_backend_correctness(
            batch_spec,
            model,
            LARGE_BLOCK_BACKENDS,
            sliding_window_mask_mod_fn,
            block_size=128,
        )<|MERGE_RESOLUTION|>--- conflicted
+++ resolved
@@ -58,33 +58,6 @@
 
 # Define common batch configurations
 BATCH_SPECS = {
-<<<<<<< HEAD
-    "small_decode":
-    BatchSpec(seq_lens=[32, 40], query_lens=[1, 1]),
-    "small_prefill":
-    BatchSpec(seq_lens=[32, 40], query_lens=[8, 8]),
-    "mixed_small":
-    BatchSpec(seq_lens=[32, 40, 48, 56], query_lens=[1, 1, 5, 5]),
-    "medium_decode":
-    BatchSpec(seq_lens=[128, 256, 512, 1024, 128, 256, 512, 1024],
-              query_lens=[1, 1, 1, 1, 1, 1, 1, 1]),
-    "medium_prefill":
-    BatchSpec(seq_lens=[256, 512, 1024, 2048], query_lens=[16, 16, 16, 16]),
-    "mixed_medium":
-    BatchSpec(seq_lens=[512, 1024, 2048, 512, 1024, 2048],
-              query_lens=[1, 1, 1, 7, 7, 7]),
-    "large_decode":
-    BatchSpec(seq_lens=[2048] * 32, query_lens=[1] * 32),
-    "large_prefill":
-    BatchSpec(seq_lens=[4096] * 8, query_lens=[32] * 8),
-    "mixed_large":
-    BatchSpec(seq_lens=[1024, 2048, 4096, 1024, 2048, 4096],
-              query_lens=[1, 1, 1, 32, 32, 32]),
-    "single_decode":
-    BatchSpec(seq_lens=[1024], query_lens=[1]),
-    "single_prefill":
-    BatchSpec(seq_lens=[1024], query_lens=[64]),
-=======
     "small_decode": BatchSpec(seq_lens=[32, 40], query_lens=[1, 1]),
     "small_prefill": BatchSpec(seq_lens=[32, 40], query_lens=[8, 8]),
     "mixed_small": BatchSpec(seq_lens=[32, 40, 48, 56], query_lens=[1, 1, 5, 5]),
@@ -100,9 +73,11 @@
     ),
     "large_decode": BatchSpec(seq_lens=[2048] * 32, query_lens=[1] * 32),
     "large_prefill": BatchSpec(seq_lens=[4096] * 8, query_lens=[32] * 8),
+    "mixed_large": BatchSpec(
+        seq_lens=[1024, 2048, 4096, 1024, 2048, 4096], query_lens=[1, 1, 1, 32, 32, 32]
+    ),
     "single_decode": BatchSpec(seq_lens=[1024], query_lens=[1]),
     "single_prefill": BatchSpec(seq_lens=[1024], query_lens=[64]),
->>>>>>> 7c572544
 }
 
 
@@ -559,17 +534,17 @@
 ]
 
 
-<<<<<<< HEAD
-@pytest.mark.parametrize("batch_spec_name", [
-    "small_decode", "small_prefill", "mixed_medium", "large_decode",
-    "large_prefill", "mixed_large"
-])
-=======
 @pytest.mark.parametrize(
     "batch_spec_name",
-    ["small_decode", "small_prefill", "mixed_medium", "large_decode", "large_prefill"],
+    [
+        "small_decode",
+        "small_prefill",
+        "mixed_medium",
+        "large_decode",
+        "large_prefill",
+        "mixed_large",
+    ],
 )
->>>>>>> 7c572544
 @pytest.mark.parametrize("model", ["microsoft/Phi-tiny-MoE-instruct"])
 def test_sliding_window_backend_correctness(batch_spec_name: str, model: str):
     """Test backend's correctness with sliding window attention."""
